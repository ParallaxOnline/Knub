import { Client, Guild, TextableChannel } from "eris";
import path from "path";

import _fs from "fs";
import { logger, LoggerFn, setLoggerFn } from "./logger";
<<<<<<< HEAD
import { AnyExtendedPlugin, Plugin } from "./Plugin";
import { AnyExtendedGlobalPlugin, GlobalPlugin } from "./GlobalPlugin";
import EventEmitter from "events";
import { GlobalConfig, GuildConfig } from "./configInterfaces";
import { get } from "./utils";
=======
import { Plugin } from "./Plugin";
import { GlobalPlugin } from "./GlobalPlugin";
import { EventEmitter } from "events";
import { IGlobalConfig, IGuildConfig, IPartialPluginOptions } from "./configInterfaces";
import { get, noop } from "./utils";
import { performance } from "perf_hooks";
>>>>>>> 254d5866
import { LockManager } from "./LockManager";
import { CustomArgumentTypes } from "./commandUtils";
import { PluginData } from "./PluginData";
import { PluginConfigManager } from "./PluginConfigManager";
import { PluginEventManager } from "./PluginEventManager";
import { PluginCommandManager } from "./PluginCommandManager";
import { CooldownManager } from "./CooldownManager";

const fs = _fs.promises;

type StatusMessageFn = (channel: TextableChannel, body: string) => void;

export interface KnubOptions<TGuildConfig extends GuildConfig> {
  autoInitGuilds?: boolean;
  getConfig?: (id: string) => any | Promise<any>;
  getEnabledPlugins?: (guildId: string, guildConfig: TGuildConfig) => string[] | Promise<string[]>;
  canLoadGuild?: (guildId: string) => boolean | Promise<boolean>;
  logFn?: LoggerFn;
  performanceDebug?: {
    enabled?: boolean;
    size?: number;
    threshold?: number;
  };
  customArgumentTypes?: CustomArgumentTypes;
  sendErrorMessageFn?: StatusMessageFn;
  sendSuccessMessageFn?: StatusMessageFn;
  [key: string]: any;
}

export interface LoadedPlugin {
  instance: Plugin;
  pluginData: PluginData;
}

export interface LoadedGlobalPlugin {
  instance: GlobalPlugin;
  pluginData: PluginData;
}

export interface LoadedGuild<TGuildConfig extends GuildConfig> {
  id: string;
  config: TGuildConfig;
  loadedPlugins: Map<string, LoadedPlugin>;
  locks: LockManager;
}

export interface KnubArgs<TGuildConfig extends GuildConfig> {
  plugins?: Array<typeof AnyExtendedPlugin>;
  globalPlugins?: Array<typeof AnyExtendedGlobalPlugin>;
  options?: KnubOptions<TGuildConfig>;
}

export type PluginMap = Map<string, typeof AnyExtendedPlugin>;
export type GlobalPluginMap = Map<string, typeof AnyExtendedGlobalPlugin>;

const defaultKnubParams: KnubArgs<GuildConfig> = {
  plugins: [],
  globalPlugins: [],
  options: {},
};

export class Knub<
  TGuildConfig extends GuildConfig = GuildConfig,
  TGlobalConfig extends GlobalConfig = GlobalConfig
> extends EventEmitter {
  protected bot: Client;
  protected globalPlugins: GlobalPluginMap = new Map();
  protected loadedGlobalPlugins: Map<string, LoadedGlobalPlugin> = new Map();
  protected plugins: PluginMap = new Map();
  protected options: KnubOptions<TGuildConfig>;
  protected djsOptions: any;
  protected loadedGuilds: Map<string, LoadedGuild<TGuildConfig>> = new Map();
  protected globalConfig: TGlobalConfig;
  protected globalLocks: LockManager;

  protected performanceDebugItems: string[];

  constructor(client: Client, userArgs: KnubArgs<TGuildConfig>) {
    super();

    const args: KnubArgs<TGuildConfig> = Object.assign({}, defaultKnubParams, userArgs);

    this.bot = client;
    this.globalLocks = new LockManager();
    this.performanceDebugItems = [];

    args.globalPlugins.forEach((globalPlugin) => {
      if (globalPlugin.pluginName == null) {
        throw new Error(`No plugin name specified for global plugin ${globalPlugin.name}`);
      }

      if (this.globalPlugins.has(globalPlugin.pluginName)) {
        throw new Error(`Duplicate plugin name: ${globalPlugin.pluginName}`);
      }

      this.globalPlugins.set(globalPlugin.pluginName, globalPlugin);
    });

    args.plugins.forEach((plugin) => {
      if (plugin.pluginName == null) {
        throw new Error(`No plugin name specified for plugin ${plugin.name}`);
      }

      if (this.plugins.has(plugin.pluginName)) {
        throw new Error(`Duplicate plugin name: ${plugin.pluginName}`);
      }

      this.plugins.set(plugin.pluginName, plugin);
    });

    const defaultOptions: KnubOptions<TGuildConfig> = {
      // Default JSON config files
      async getConfig(id) {
        const configFile = id ? `${id}.json` : "global.json";
        const configPath = path.join("config", configFile);

        try {
          await fs.access(configPath);
        } catch (e) {
          return {};
        }

        const json = await fs.readFile(configPath, { encoding: "utf8" });
        return JSON.parse(json);
      },

      // By default, load all plugins that haven't been explicitly disabled
      getEnabledPlugins: async (guildId, guildConfig) => {
        const plugins = guildConfig.plugins || {};
        return Array.from(this.plugins.keys()).filter((pluginName) => {
          return !plugins[pluginName] || plugins[pluginName].enabled !== false;
        });
      },

      canLoadGuild: () => true,

      customArgumentTypes: {},

      sendErrorMessageFn(channel, body) {
        channel.createMessage({
          embed: {
            description: body,
            color: parseInt("ee4400", 16),
          },
        });
      },

      sendSuccessMessageFn(channel, body) {
        channel.createMessage({
          embed: {
            description: body,
            color: parseInt("1ac600", 16),
          },
        });
      },
    };

    this.options = { ...defaultOptions, ...args.options };

    if (this.options.logFn) {
      setLoggerFn(this.options.logFn);
    }
  }

  public async run(): Promise<void> {
    this.bot.on("debug", async (str) => {
      logger.debug(`[ERIS] ${str}`);
    });

    this.bot.on("error", async (err: Error) => {
      logger.error(`[ERIS] ${String(err)}`);
    });

    const loadErrorTimeout = setTimeout(() => {
      logger.info("This is taking unusually long. Check the token?");
    }, 30 * 1000);

    this.bot.on("ready", async () => {
      clearTimeout(loadErrorTimeout);

      logger.info("Bot connected!");

      logger.info("Loading global plugins...");

      await this.loadGlobalConfig();
      await this.loadAllGlobalPlugins();

      logger.info("Loading guilds..");

      this.bot.on("guildAvailable", (guild: Guild) => {
        logger.info(`Joined guild: ${guild.id}`);
        this.loadGuild(guild.id);
      });

      this.bot.on("guildUnavailable", (guild: Guild) => {
        logger.info(`Left guild: ${guild.id}`);
        this.unloadGuild(guild.id);
      });

      await this.loadAllGuilds();
      logger.info("All loaded, the bot is now running!");
      this.emit("loadingFinished");
    });

    await this.bot.connect();
  }

  public async stop(): Promise<void> {
    await this.unloadAllGuilds();
    await this.unloadAllGlobalPlugins();
    await this.bot.disconnect({ reconnect: false });
  }

  protected async loadAllGuilds(): Promise<void> {
    const guilds: Guild[] = Array.from(this.bot.guilds.values());
    const loadPromises = guilds.map((guild) => this.loadGuild(guild.id));

    await Promise.all(loadPromises);
  }

  protected async unloadAllGuilds(): Promise<void> {
    const loadedGuilds = this.getLoadedGuilds();
    const unloadPromises = loadedGuilds.map((loadedGuild) => this.unloadGuild(loadedGuild.id));

    await Promise.all(unloadPromises);
  }

  /**
   * Initializes the specified guild's config and loads its plugins
   */
  public async loadGuild(guildId: string): Promise<void> {
    if (this.loadedGuilds.has(guildId)) {
      // Prevent loading the same guild twice
      return;
    }

    if (!this.bot.guilds.has(guildId)) {
      // Only load the guild if we're actually in the guild
      return;
    }

    const guildData: LoadedGuild<TGuildConfig> = {
      config: null,
      id: guildId,
      loadedPlugins: new Map(),
      locks: new LockManager(),
    };

    this.loadedGuilds.set(guildId, guildData);

    // Can we load this guild?
    if (!(await this.options.canLoadGuild(guildData.id))) {
      this.loadedGuilds.delete(guildId);
      return;
    }

    // Load config
    guildData.config = await this.options.getConfig(guildData.id);

    // Load plugins
    const enabledPlugins = await this.options.getEnabledPlugins.call(this, guildData.id, guildData.config);

    const loadPromises = enabledPlugins.map((pluginName) => this.loadPlugin(guildData, pluginName));
    await Promise.all(loadPromises);

    this.emit("guildLoaded", guildId);
  }

  /**
   * Unloads all plugins in the specified guild and removes the guild from the list of loaded guilds
   */
  public async unloadGuild(guildId: string): Promise<void> {
    const guildData = this.loadedGuilds.get(guildId);
    if (!guildData) {
      return;
    }

    for (const pluginName of guildData.loadedPlugins.keys()) {
      await this.unloadPlugin(guildData, pluginName);
    }

    this.loadedGuilds.delete(guildId);

    this.emit("guildUnloaded", guildId);
  }

  /**
   * Unload and immediately reload a guild
   */
  public async reloadGuild(guildId: string): Promise<void> {
    await this.unloadGuild(guildId);
    await this.loadGuild(guildId);
  }

  public getLoadedGuild(guildId: string): LoadedGuild<TGuildConfig> {
    return this.loadedGuilds.get(guildId);
  }

  public getLoadedGuilds(): Array<LoadedGuild<TGuildConfig>> {
    return Array.from(this.loadedGuilds.values());
  }

  public async loadPlugin(guildData: LoadedGuild<TGuildConfig>, pluginName: string): Promise<Plugin> {
    if (!this.plugins.has(pluginName)) {
      throw new Error(`Unknown plugin: ${pluginName}`);
    }

    const PluginClass = this.plugins.get(pluginName);

    const pluginData: PluginData = {
      client: this.bot,
      guild: this.bot.guilds.get(guildData.id),
      config: new PluginConfigManager(
        PluginClass.prototype.defaultOptions ?? { config: {} },
        get(guildData.config, `plugins.${pluginName}`) || {},
        null,
        guildData.config.levels || {}
      ),
      events: new PluginEventManager(),
      commands: new PluginCommandManager(this.bot, {
        prefix: guildData.config.prefix,
      }),
      locks: guildData.locks,
      cooldowns: new CooldownManager(),
      guildConfig: guildData.config,
    };

    pluginData.events.setPluginData(pluginData);
    pluginData.commands.setPluginData(pluginData);

    const instance = new PluginClass({
      ...pluginData,
      knub: this,
    });

    try {
      await instance.onLoad?.();
    } catch (e) {
      if (!(e instanceof Error)) throw e;
      logger.warn(`Could not load plugin ${pluginName} for guild ${guildData.id}: ${e.stack}`);
      return;
    }

    // Register initial event listeners
    const events = PluginClass.prototype.events;
    if (events) {
      for (const blueprint of events) {
        pluginData.events.registerEventListener({
          ...blueprint,
          listener: blueprint.listener.bind(instance),
        });
      }
    }

    // Register initial commands
    const commands = PluginClass.prototype.commands;
    if (commands) {
      for (const blueprint of commands) {
        pluginData.commands.add({
          ...blueprint,
          run: blueprint.run.bind(instance),
        });
      }
    }

    // Initialize the messageCreate event listener for commands
    pluginData.events.on("messageCreate", ([msg], { pluginData: _pluginData }) => {
      return _pluginData.commands.runFromMessage(msg);
    });

    guildData.loadedPlugins.set(pluginName, {
      instance,
      pluginData,
    });

    this.emit("guildPluginLoaded", guildData, pluginName);

    return instance;
  }

  public async unloadPlugin(guildData: LoadedGuild<TGuildConfig>, pluginName: string): Promise<void> {
    const loadedPlugin = guildData.loadedPlugins.get(pluginName);

    loadedPlugin.pluginData.events.clearAllListeners();
    await loadedPlugin.instance.onUnload?.();
    guildData.loadedPlugins.delete(pluginName);

    this.emit("guildPluginUnloaded", guildData, pluginName);
  }

  public async reloadPlugin(guildData: LoadedGuild<TGuildConfig>, pluginName: string): Promise<void> {
    await this.unloadPlugin(guildData, pluginName);
    await this.loadPlugin(guildData, pluginName);
  }

  public getAvailablePlugins(): PluginMap {
    return this.plugins;
  }

  public async loadGlobalPlugin(pluginName: string): Promise<GlobalPlugin> {
    if (!this.globalPlugins.has(pluginName)) {
      throw new Error(`Unknown global plugin: ${pluginName}`);
    }

    const PluginClass = this.globalPlugins.get(pluginName);

    const pluginData: PluginData = {
      client: this.bot,
      guild: null,
      config: new PluginConfigManager(
        PluginClass.prototype.defaultOptions,
        get(this.globalConfig, `plugins.${pluginName}`) || {},
        null,
        this.globalConfig.levels || {}
      ),
      events: new PluginEventManager({ implicitGuildRestriction: false }),
      commands: new PluginCommandManager(this.bot, {
        prefix: this.globalConfig.prefix,
      }),
      locks: this.globalLocks,
      cooldowns: new CooldownManager(),
      guildConfig: this.globalConfig,
    };

    const instance = new PluginClass({
      ...pluginData,
      knub: this,
    });

    try {
      await instance.onLoad?.();
    } catch (e) {
      if (!(e instanceof Error)) throw e;
      logger.warn(`Could not load global plugin ${pluginName}: ${e.stack}`);
      return;
    }

    // Register initial event listeners
    const events = PluginClass.prototype.events;
    if (events) {
      for (const blueprint of events) {
        pluginData.events.registerEventListener({
          ...blueprint,
          listener: blueprint.listener.bind(instance),
        });
      }
    }

    // Register initial commands
    const commands = PluginClass.prototype.commands;
    if (commands) {
      for (const blueprint of commands) {
        pluginData.commands.add({
          ...blueprint,
          run: blueprint.run.bind(instance),
        });
      }
    }

    // Initialize the messageCreate event listener for commands
    pluginData.events.on("messageCreate", ([msg], { pluginData: _pluginData }) => {
      return _pluginData.commands.runFromMessage(msg);
    });

    this.loadedGlobalPlugins.set(pluginName, {
      instance,
      pluginData,
    });

    this.emit("globalPluginLoaded", pluginName);

    return instance;
  }

  public async unloadGlobalPlugin(pluginName: string): Promise<void> {
    const loadedPlugin = this.loadedGlobalPlugins.get(pluginName);
    await loadedPlugin.instance.onUnload?.();
    this.loadedGlobalPlugins.delete(pluginName);
    this.emit("globalPluginUnloaded", pluginName);
  }

  public async reloadGlobalPlugin(pluginName: string): Promise<void> {
    await this.unloadGlobalPlugin(pluginName);
    await this.loadGlobalPlugin(pluginName);
  }

  public async reloadAllGlobalPlugins() {
    for (const pluginName of this.loadedGlobalPlugins.keys()) {
      await this.reloadGlobalPlugin(pluginName);
    }
  }

  public async loadAllGlobalPlugins() {
    for (const name of this.globalPlugins.keys()) {
      this.loadGlobalPlugin(name);
    }
  }

  public async unloadAllGlobalPlugins() {
    for (const pluginName of this.loadedGlobalPlugins.keys()) {
      await this.unloadGlobalPlugin(pluginName);
    }
  }

  public getGlobalPlugins(): GlobalPluginMap {
    return this.globalPlugins;
  }

  public async reloadGlobalConfig() {
    await this.loadGlobalConfig();
    await this.reloadAllGlobalPlugins();
  }

  public async loadGlobalConfig() {
    this.globalConfig = await this.options.getConfig("global");
  }

  public getGlobalConfig(): TGlobalConfig {
    return this.globalConfig;
  }

  public getCustomArgumentTypes(): CustomArgumentTypes {
    return this.options.customArgumentTypes || {};
  }

  public sendErrorMessage(channel: TextableChannel, body: string) {
    this.options.sendErrorMessageFn(channel, body);
  }

  public sendSuccessMessage(channel: TextableChannel, body: string) {
    this.options.sendSuccessMessageFn(channel, body);
  }
}<|MERGE_RESOLUTION|>--- conflicted
+++ resolved
@@ -3,20 +3,11 @@
 
 import _fs from "fs";
 import { logger, LoggerFn, setLoggerFn } from "./logger";
-<<<<<<< HEAD
 import { AnyExtendedPlugin, Plugin } from "./Plugin";
 import { AnyExtendedGlobalPlugin, GlobalPlugin } from "./GlobalPlugin";
-import EventEmitter from "events";
+import { EventEmitter } from "events";
 import { GlobalConfig, GuildConfig } from "./configInterfaces";
 import { get } from "./utils";
-=======
-import { Plugin } from "./Plugin";
-import { GlobalPlugin } from "./GlobalPlugin";
-import { EventEmitter } from "events";
-import { IGlobalConfig, IGuildConfig, IPartialPluginOptions } from "./configInterfaces";
-import { get, noop } from "./utils";
-import { performance } from "perf_hooks";
->>>>>>> 254d5866
 import { LockManager } from "./LockManager";
 import { CustomArgumentTypes } from "./commandUtils";
 import { PluginData } from "./PluginData";
